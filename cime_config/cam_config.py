--- conflicted
+++ resolved
@@ -250,7 +250,6 @@
         #Add the default host model namelists:
         self._add_xml_nml_file(cime_conf_path, "namelist_definition_cam.xml")
         self._add_xml_nml_file(data_nml_path, "namelist_definition_physconst.xml")
-        self._add_xml_nml_file(data_nml_path, "namelist_definition_air_comp.xml")
         self._add_xml_nml_file(data_nml_path, "namelist_definition_ref_pres.xml")
 
         #----------------------------------------------------
@@ -353,11 +352,6 @@
 
             #Add NML definition files to dictionary:
             self._add_xml_nml_file(se_dyn_nml_path, "namelist_definition_se_dycore.xml")
-<<<<<<< HEAD
-            self._add_xml_nml_file(data_nml_path, "namelist_definition_physconst.xml")
-            self._add_xml_nml_file(data_nml_path, "namelist_definition_ref_pres.xml")
-=======
->>>>>>> 101fd311
 
             # Add required CPP definitons:
             self.add_cppdef("_MPI")
