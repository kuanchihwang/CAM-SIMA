--- conflicted
+++ resolved
@@ -14,11 +14,7 @@
 [submodule "ncar-physics"]
         path          = src/physics/ncar_ccpp
         url           = https://github.com/ESCOMP/atmospheric_physics
-<<<<<<< HEAD
         fxtag         = atmos_phys0_05_000
-=======
-        fxtag         = 098585940ad763be58ebab849bb8eaf325fda42a
->>>>>>> 27eaceaa
         fxrequired    = AlwaysRequired
         fxDONOTUSEurl = https://github.com/ESCOMP/atmospheric_physics
 [submodule "ccs_config"]
