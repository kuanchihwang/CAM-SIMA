--- conflicted
+++ resolved
@@ -322,35 +322,20 @@
   dimensions = ()
   protected = True
 [ cpairv ]
-<<<<<<< HEAD
   standard_name = composition_dependent_specific_heat_of_dry_air_at_constant_pressure
-  units = enter units
-=======
-  standard_name = pressure_dependent_specific_heat_of_dry_air_at_constant_pressure
   units = J kg-1 K-1
->>>>>>> d6f1009b
   type = real | kind = kind_phys
   dimensions = (horizontal_dimension, vertical_layer_dimension)
   protected = True
 [ rairv ]
-<<<<<<< HEAD
   standard_name = composition_dependent_gas_constant_of_dry_air
-  units = enter units
-=======
-  standard_name = pressure_dependent_gas_constant_of_dry_air
   units = J kg-1 K-1
->>>>>>> d6f1009b
   type = real | kind = kind_phys
   dimensions = (horizontal_dimension, vertical_layer_dimension)
   protected = True
 [ cappav ]
-<<<<<<< HEAD
   standard_name = composition_dependent_ratio_of_dry_air_to_water_vapor_gas_constants
-  units = enter units
-=======
-  standard_name = pressure_dependent_ratio_of_dry_air_to_water_vapor_gas_constants
   units = 1
->>>>>>> d6f1009b
   type = real | kind = kind_phys
   dimensions = (horizontal_dimension, vertical_layer_dimension)
   protected = True
