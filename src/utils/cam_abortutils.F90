module cam_abortutils

   use shr_sys_mod,  only: shr_sys_abort, shr_sys_flush
   use shr_kind_mod, only: max_chars=>shr_kind_cl, msg_len=>SHR_KIND_CS
   use shr_kind_mod, only: r8 => shr_kind_r8
   use shr_mem_mod,  only: shr_mem_getusage
   use pio,          only: file_desc_t
   use cam_logfile,  only: iulog

   implicit none
   private
   save

   public :: endrun
   public :: safe_endrun
   public :: check_allocate
   public :: cam_register_open_file
   public :: cam_register_close_file

   type :: open_file_pointer
      type(file_desc_t),       pointer :: file_desc => NULL()
      character(len=max_chars)         :: file_name = ''
      type(open_file_pointer), pointer :: next => NULL()
   end type open_file_pointer

   type(open_file_pointer), pointer :: open_files_head => NULL()
   type(open_file_pointer), pointer :: open_files_tail => NULL()
   type(open_file_pointer), pointer :: open_files_pool => NULL()

   private :: active_file_ptr

CONTAINS

   subroutine check_allocate(errcode, subname, fieldname, file, line)
      ! If <errcode> is not zero, call endrun with an error message

      ! Dummy arguments
      integer,                    intent(in) :: errcode
      character(len=*),           intent(in) :: subname
      character(len=*),           intent(in) :: fieldname
      character(len=*), optional, intent(in) :: file
      integer,          optional, intent(in) :: line
      ! Local variables
      character(len=max_chars) :: abort_msg
      real(r8)                 :: mem_val, mem_hw_val

      ! Get memory values
      call shr_mem_getusage(mem_hw_val, mem_val)

      if (errcode /= 0) then
         ! Write error message with memory stats
         write(abort_msg, '(4a,i0,a,f10.2,a,f10.2,a)') &
              trim(subname), ": Allocate of '",  &
              trim(fieldname), "' failed with code ", errcode, &
              ". Memory highwater is ", mem_hw_val, &
              " mb, current memory usage is ", mem_val, " mb"

         ! End the simulation
         call endrun(abort_msg, file=file, line=line)
      end if

   end subroutine check_allocate

   subroutine cam_register_open_file(file, file_name)
      ! Dummy arguments
      type(file_desc_t), target, intent(in) :: file
      character(len=*),          intent(in) :: file_name
      ! Local variables
      type(open_file_pointer), pointer :: of_ptr
      type(open_file_pointer), pointer :: of_new
      character(len=*),  parameter     :: subname = 'cam_register_open_file'

      nullify(of_new)
      ! First, make sure we do not have this file
      of_ptr => open_files_head
      do while (associated(of_ptr))
         if (file%fh == of_ptr%file_desc%fh) then
            call endrun(subname//': Cannot register '//trim(file_name)//', file already open as '//trim(of_ptr%file_name))
         end if
         of_ptr => of_ptr%next
      end do
      ! If we get here, go ahead and register the file
      if (associated(open_files_pool)) then
         of_new => open_files_pool
         of_new%file_desc = file
         allocate(open_files_pool%next)
         open_files_pool%next => open_files_pool
      else
         allocate(of_new)
         allocate(of_new%file_desc)
         of_new%file_desc = file
         open_files_pool => of_new
      end if
      open_files_tail => of_new
      if (.not. associated(open_files_head)) then
         open_files_head => of_new
      end if
   end subroutine cam_register_open_file

   logical function active_file_ptr(of_ptr)
      ! Return .true. iff <of_ptr> is associated and its <file_desc> member
      !    is also associated
      ! Dummy argument
      type(open_file_pointer), pointer, intent(in) :: of_ptr

      active_file_ptr = .false.
      if (associated(of_ptr)) then
         if (associated(of_ptr%file_desc)) then
            active_file_ptr = .true.
         end if
      end if

   end function active_file_ptr

   subroutine cam_register_close_file(file, log_shutdown_in)
      ! Dummy arguments
      type(file_desc_t), target,   intent(in) :: file
      character(len=*),  optional, intent(in) :: log_shutdown_in
      ! Local variables
      type(open_file_pointer), pointer :: of_ptr
      type(open_file_pointer), pointer :: of_prev
      character(len=msg_len)           :: log_shutdown
      character(len=*),  parameter     :: subname = 'cam_register_close_file'
      logical                          :: file_loop_var

      nullify(of_prev)
      ! Are we going to log shutdown events?
      if (present(log_shutdown_in)) then
         log_shutdown = trim(log_shutdown_in)
      else
         log_shutdown = ''
      end if
      ! Look to see if we have this file
      of_ptr => open_files_head
<<<<<<< HEAD
      do while (active_file_ptr(of_ptr))
=======

      !Set while-loop control variable
      file_loop_var = .false.
      if (associated(of_ptr)) then
          if(associated(of_ptr%file_desc)) then
             file_loop_var = .true.
          end if
      end if

      do while (file_loop_var)
>>>>>>> 14bb4a29
         if (file%fh == of_ptr%file_desc%fh) then
            ! Remove this file from the list
            if (associated(of_prev)) then
               of_prev%next => of_ptr%next
            else
               open_files_head => of_ptr%next
            end if
            ! Log closure?
            ! Note, no masterproc control because this could be any PE
            if (len_trim(log_shutdown) > 0) then
               write(iulog, '(a,": ",a," of ")') subname, log_shutdown, &
                    trim(of_ptr%file_name)
               call shr_sys_flush(iulog)
            end if
            ! Push this object on to free pool
            nullify(of_ptr%file_desc)
            of_ptr%next => open_files_pool
            open_files_pool => of_ptr
            nullify(of_ptr)
            exit
         else
            of_prev => of_ptr
            of_ptr => of_ptr%next
         end if
         !Check if loop needs to continue
         if (.not.associated(of_ptr)) then
            file_loop_var = .false.
         else
            if(.not.associated(of_ptr%file_desc)) then
               file_loop_var = .false.
            end if
         end if

      end do
   end subroutine cam_register_close_file

   subroutine endrun(message, file, line)
      ! Parallel emergency stop
      ! Dummy arguments
      character(len=*),           intent(in) :: message
      character(len=*), optional, intent(in) :: file
      integer,          optional, intent(in) :: line
      ! Local variables
      character(len=max_chars)               :: abort_msg
      if (present(file) .and. present(line)) then
         write(abort_msg, '(4a,i0)') trim(message),' at ',trim(file),':',line
      else if (present(file)) then
         write(abort_msg, '(3a)') trim(message),' at ',trim(file)
      else if (present(line)) then
         write(abort_msg, '(2a,i0)') trim(message),' on line ',line
      else
         write(abort_msg, '(a)') trim(message)
      end if
      call shr_sys_abort(abort_msg)

   end subroutine endrun

   subroutine safe_endrun(message, file, line)
      ! Sequential/global emergency stop
      use pio, only : pio_closefile
      ! Dummy arguments
      character(len=*),           intent(in) :: message
      character(len=*), optional, intent(in) :: file
      integer,          optional, intent(in) :: line

      ! Local variables
      character(len=max_chars)               :: abort_msg
      type(open_file_pointer), pointer       :: of_ptr

      ! First, close all open PIO files
      of_ptr => open_files_head
      do while (associated(of_ptr))
         call pio_closefile(of_ptr%file_desc)
         call cam_register_close_file(of_ptr%file_desc,                       &
              log_shutdown_in="Emergency close")
         of_ptr => of_ptr%next
      end do

      call endrun(message, file, line)

   end subroutine safe_endrun
end module cam_abortutils<|MERGE_RESOLUTION|>--- conflicted
+++ resolved
@@ -132,20 +132,7 @@
       end if
       ! Look to see if we have this file
       of_ptr => open_files_head
-<<<<<<< HEAD
       do while (active_file_ptr(of_ptr))
-=======
-
-      !Set while-loop control variable
-      file_loop_var = .false.
-      if (associated(of_ptr)) then
-          if(associated(of_ptr%file_desc)) then
-             file_loop_var = .true.
-          end if
-      end if
-
-      do while (file_loop_var)
->>>>>>> 14bb4a29
          if (file%fh == of_ptr%file_desc%fh) then
             ! Remove this file from the list
             if (associated(of_prev)) then
